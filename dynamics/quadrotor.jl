function quadrotor_dynamics!(ẋ::AbstractVector,x::AbstractVector,u::AbstractVector) where T
      #TODO change concatentations to make faster!
      # Quaternion representation
      # Modified from D. Mellinger, N. Michael, and V. Kumar,
      # "Trajectory generation and control for precise aggressive maneuvers with quadrotors",
      # In Proceedings of the 12th International Symposium on Experimental Robotics (ISER 2010), 2010.

      ## States: X ∈ R^13; q = [s;v]
      # x
      # y
      # z
      # q0
      # q1
      # q2
      # q3
      # xdot
      # ydot
      # zdot
      # omega1
      # omega2
      # omega3

      # x = X[1:3]
      q = x[4:7]./norm(x[4:7]) #normalize quaternion
      v = x[8:10]
      omega = x[11:13]

      # Parameters
      m = .5 # mass
      J = Matrix(Diagonal([0.0023; 0.0023; 0.004])) # inertia matrix
      Jinv = Matrix(Diagonal(1.0./[0.0023; 0.0023; 0.004])) # inverted inertia matrix
      g = 9.81 # gravity
      L = 0.1750 # distance between motors

      w1 = u[1]
      w2 = u[2]
      w3 = u[3]
      w4 = u[4]

      kf = 1.0; # 6.11*10^-8;
      F1 = kf*w1;
      F2 = kf*w2;
      F3 = kf*w3;
      F4 = kf*w4;
      F = [0.;0.;F1+F2+F3+F4] #total rotor force in body frame

      km = 0.0245;
      M1 = km*w1;
      M2 = km*w2;
      M3 = km*w3;
      M4 = km*w4;
      tau = [L*(F2-F4);L*(F3-F1);(M1-M2+M3-M4)] #total rotor torque in body frame

      ẋ[1:3] = v # velocity in world frame
      ẋ[4:7] = 0.5*qmult(q,[0;omega]) #quaternion derivative
      ẋ[8:10] = [0;0;-g] + (1/m)*qrot(q,F) #acceleration in world frame
      ẋ[11:13] = Jinv*(tau - cross(omega,J*omega)) #Euler's equation: I*ω + ω x I*ω = constraint_decrease_ratio
end

## Utilities
"""
$(SIGNATURES)
    Rotate a vector by a quaternion
"""
function qrot(q,r)
      r + 2*cross(q[2:4],cross(q[2:4],r) + q[1]*r)
end

"""
$(SIGNATURES)
    Multiplication of two quaternions (q = [s;v])
"""
function qmult(q1,q2)
      [q1[1]*q2[1] - q1[2:4]'*q2[2:4]; q1[1]*q2[2:4] + q2[1]*q1[2:4] + cross(q1[2:4],q2[2:4])]
end

# Model
n = 13
m = 4

<<<<<<< HEAD
quadrotor_model = Model(quadrotor_dynamics!,n,m)
=======
quadrotor_model = Model(quadrotor_dynamics!,n,m)

# Unconstrained
Q = (1e-1)*Matrix(I,n,n)
Q[4,4] = 1.0; Q[5,5] = 1.0; Q[6,6] = 1.0; Q[7,7] = 1.0
R = (1.0)*Matrix(I,m,m)
# R = (1e-1)*Matrix(I,m,m)
Qf = (1000.0)*Matrix(I,n,n)
tf = 5.0
dt = 0.05

# -initial state
x0 = zeros(n)
x0[1:3] = [0.; 0.; 0.]
q0 = [1.;0.;0.;0.]
x0[4:7] = q0

# -final state
xf = copy(x0)
xf[1:3] = [0.;40.;0.] # xyz position
xf[4:7] = q0

quadrotor_cost = TrajectoryOptimization.LQRCost(Q, R, Qf, xf)
quadrotor_model_discrete = TrajectoryOptimization.rk4(quadrotor_model)


## Constrained
r_quad = 3.0
r_sphere = 3.0
spheres = ((0.,10.,0.,r_sphere),(0.,20.,0.,r_sphere),(0.,30.,0.,r_sphere))
n_spheres = 3

# -control limits
u_min = 0.0
u_max = 10.0

# Hover force
f_hover = 0.5*9.81/4

# 3 sphere obstacles
function cI_3obs_quad(c,x,u)
    for i = 1:n_spheres
        c[i] = TrajectoryOptimization.sphere_constraint(x,spheres[i][1],spheres[i][2],spheres[i][3],spheres[i][4]+r_quad)
    end
    c
end
con_obs = Constraint{Inequality}(cI_3obs_quad, n, m, n_spheres, :obstacles)
N = 51
U_hover = ones(m,N-1)*f_hover
quadrotor_obstacles = Problem(quadrotor_model_discrete, quadrotor_cost, U_hover, constraints=TrajectoryOptimization.ProblemConstraints([con_obs],N), x0=x0, N=N, tf=tf)
>>>>>>> f26564a5
<|MERGE_RESOLUTION|>--- conflicted
+++ resolved
@@ -78,57 +78,4 @@
 n = 13
 m = 4
 
-<<<<<<< HEAD
-quadrotor_model = Model(quadrotor_dynamics!,n,m)
-=======
-quadrotor_model = Model(quadrotor_dynamics!,n,m)
-
-# Unconstrained
-Q = (1e-1)*Matrix(I,n,n)
-Q[4,4] = 1.0; Q[5,5] = 1.0; Q[6,6] = 1.0; Q[7,7] = 1.0
-R = (1.0)*Matrix(I,m,m)
-# R = (1e-1)*Matrix(I,m,m)
-Qf = (1000.0)*Matrix(I,n,n)
-tf = 5.0
-dt = 0.05
-
-# -initial state
-x0 = zeros(n)
-x0[1:3] = [0.; 0.; 0.]
-q0 = [1.;0.;0.;0.]
-x0[4:7] = q0
-
-# -final state
-xf = copy(x0)
-xf[1:3] = [0.;40.;0.] # xyz position
-xf[4:7] = q0
-
-quadrotor_cost = TrajectoryOptimization.LQRCost(Q, R, Qf, xf)
-quadrotor_model_discrete = TrajectoryOptimization.rk4(quadrotor_model)
-
-
-## Constrained
-r_quad = 3.0
-r_sphere = 3.0
-spheres = ((0.,10.,0.,r_sphere),(0.,20.,0.,r_sphere),(0.,30.,0.,r_sphere))
-n_spheres = 3
-
-# -control limits
-u_min = 0.0
-u_max = 10.0
-
-# Hover force
-f_hover = 0.5*9.81/4
-
-# 3 sphere obstacles
-function cI_3obs_quad(c,x,u)
-    for i = 1:n_spheres
-        c[i] = TrajectoryOptimization.sphere_constraint(x,spheres[i][1],spheres[i][2],spheres[i][3],spheres[i][4]+r_quad)
-    end
-    c
-end
-con_obs = Constraint{Inequality}(cI_3obs_quad, n, m, n_spheres, :obstacles)
-N = 51
-U_hover = ones(m,N-1)*f_hover
-quadrotor_obstacles = Problem(quadrotor_model_discrete, quadrotor_cost, U_hover, constraints=TrajectoryOptimization.ProblemConstraints([con_obs],N), x0=x0, N=N, tf=tf)
->>>>>>> f26564a5
+quadrotor_model = Model(quadrotor_dynamics!,n,m)