--- conflicted
+++ resolved
@@ -230,11 +230,7 @@
         #****************************#
 
         # update multiplier and penalty terms
-<<<<<<< HEAD
         outer_loop_update(results,solver,j)
-=======
-        outer_loop_update(results,solver,bp)
->>>>>>> d392da2f
         update_constraints!(results, solver)
         J_prev = cost(solver, results, results.X, results.U)
 
@@ -304,7 +300,7 @@
 
             # Reset second order dual update flag
             solver_feasible.state.second_order_dual_update = false
-            
+
             # Resolve feasible problem with warm start
             results_feasible, stats_feasible = _solve(solver_feasible,to_array(results_feasible.U))
 
