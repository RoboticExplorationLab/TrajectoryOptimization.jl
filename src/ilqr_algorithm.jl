--- conflicted
+++ resolved
@@ -168,8 +168,9 @@
     # Initialization of expected change in cost-to-go
     Δv = [0. 0.]
 
+    k = N-1
+
     # Backward pass
-    k = N-1
     while k >= 1
         lx = dt*Q*(X[k] - xf)
         lu = dt*R*(U[k])
@@ -190,17 +191,16 @@
         if isa(solver.obj, ConstrainedObjective)
             Iμ = res.Iμ; C = res.C; LAMBDA = res.LAMBDA;
             Cx, Cu = res.Cx[k], res.Cu[k]
-            Iμ_sqrt = sqrt.(Iμ[k])
-
+            Iμ2 = sqrt.(Iμ[k])
             Qx += (Cx'*Iμ[k]*C[k] + Cx'*LAMBDA[k])
             Qu += (Cu'*Iμ[k]*C[k] + Cu'*LAMBDA[k])
             Qxu += Cx'*Iμ[k]*Cu
 
-            Wxx = chol_plus(Wxx.R, Iμ_sqrt*Cx)
-            Wuu = chol_plus(Wuu.R, Iμ_sqrt*Cu)
-        end
-
-        K[k] = -Wuu.R\(Wuu.R'\Qxu')
+            Wxx = chol_plus(Wxx.R, Iμ2*Cx)
+            Wuu = chol_plus(Wuu.R, Iμ2*Cu)
+        end
+
+        K[k] = -Wuu.R\(Array(Wuu.R')\Array(Qxu'))
         d[k] = -Wuu.R\(Wuu.R'\Qu)
 
         s[k] = Qx - Qxu*(Wuu.R\(Wuu.R'\Qu))
@@ -208,11 +208,11 @@
         try  # Regularization
             Su[k] = chol_minus(Wxx.R,(Array(Wuu.R'))\Array(Qxu'))
         catch ex
-            error("sqrt reg. not implemented")
+            error("sqrt bp not implemented")
         end
 
         # Expected change in cost-to-go
-        Δv += [vec(Qu)'*vec(d[k]) 0.5*vec(d[k])'*Wuu.R'*Wuu.R*vec(d[k])]
+        Δv += [vec(Qu)'*vec(d[k]) 0.5*vec(d[k])'*Wuu.R*Wuu.R*vec(d[k])]
 
         k = k - 1;
     end
@@ -528,27 +528,20 @@
     end
 
     if solver.opts.verbose
-
+        alpha *= 2.0 # we decremented since the last implemenation of alpha so we need to return to previous value
         if res isa ConstrainedIterResults
             # @logmsg :scost value=cost(solver,res,res.X,res.U,true)
             @logmsg InnerLoop :c_max value=max_violation(res)
         end
-<<<<<<< HEAD
-        @logmsg InnerLoop :expected value=Δv[1]+Δv[2]
+        @logmsg InnerLoop :expected value=-(alpha)*(Δv[1] + (alpha)*Δv[2])
         @logmsg InnerLoop :actual value=J_prev-J
         @logmsg InnerLoop :z value=z
-        @logmsg InnerLoop :α value=2*alpha
-    end
-
-    if alpha > 0.0
-        regularization_update!(res,solver,false)
-=======
-        alpha *= 2.0 # we decremented since the last implemenation of alpha so we need to return to previous value
-        println("- Expected improvement (Δv): $(-(alpha)*(Δv[1] + (alpha)*Δv[2]))")
-        println("- Actual improvement : $(J_prev-J)")
-        println("- (z = $z, α = $(alpha)")
->>>>>>> 16915585
-    end
+        @logmsg InnerLoop :α value=alpha
+    end
+
+    # if alpha > 0.0
+    #     regularization_update!(res,solver,false)
+    # end
 
     return J
 end