import Base: isempty,copy

# ~~~~~~~~~~~~~~~~~~~~~~~~~~~~~~~~~~~~~~~~~~~~~~~~~~~~~~~~~~~~~~~~~~~~~~~~~~~~~~
# FILE CONTENTS:
#     SUMMARY: Results types for storing arrays used during computation
#
#     TYPES                                        Tree
#        SolverResults                           ---------
#        SolverIterResults                      SolverResults
#        ConstrainedResults                       ↙     ↘
#        UnconstrainedResults          ResultsCache   SolverIterResults
#        ResultsCache                                     ↙     ↘
#                                      UnconstrainedResults    ConstrainedResults
#
#     METHODS
#         copy(UnconstrainedResults)
#         copy(ConstrainedResults)
#         size(ResultsCache): size of pre-allocated cache
#         length(ResultsCache): current number of stored iterations
#         merge_results_cache: merge two ResultsCache's
#         add_iter!: fdxd a SolverIterResults to ResultsCache
# ~~~~~~~~~~~~~~~~~~~~~~~~~~~~~~~~~~~~~~~~~~~~~~~~~~~~~~~~~~~~~~~~~~~~~~~~~~~~~~

"""
$(TYPEDEF)
Abstract type for the output of solving a trajectory optimization problem
"""
abstract type SolverResults end

"""
$(TYPEDEF)
Abstract type for the output of a single iteration step
"""
abstract type SolverIterResults <: SolverResults end

# abstract type SolverIterResultsStatic <: SolverIterResults end

abstract type SolverVectorResults <: SolverIterResults end
abstract type UnconstrainedIterResults <: SolverVectorResults end
abstract type ConstrainedIterResults <: SolverVectorResults end

################################################################################
#                                                                              #
#                   UNCONSTRAINED RESULTS STRUCTURE                            #
#                                                                              #
################################################################################

struct UnconstrainedVectorResults <: UnconstrainedIterResults
    X::Vector{Vector{Float64}}  # States (n,N)
    U::Vector{Vector{Float64}}  # Controls (m,N)

    K::Vector{Matrix{Float64}} # Feedback (state) gain (m,n,N)
    b::Vector{Matrix{Float64}}  # Feedback (control) gain (m,m,N)
    d::Vector{Vector{Float64}}  # Feedforward gain (m,N)

    X_::Vector{Vector{Float64}} # Predicted states (n,N)
    U_::Vector{Vector{Float64}} # Predicted controls (m,N)
    S::Vector{Matrix{Float64}}  # Cost-to-go hessian (n,n)
    s::Vector{Vector{Float64}}  # Cost-to-go gradient (n,1)

    L::Array{Float64} # Stage costs
    Q::Array{Float64} # Action-value cost-to-go
    l::Vector{Float64}
    q::Vector{Float64}

    fdx::Vector{Matrix{Float64}} # Discrete dynamics state jacobian (n,n,N)
    fdu::Vector{Matrix{Float64}} # Discrete dynamics control jacobian (n,m,N-1)
    fdv::Vector{Matrix{Float64}} # Control (k+1) jacobian (n,m,N-1)
    fcx::Vector{Matrix{Float64}} # Continous dynamics state jacobian (n,n,N)
    fcu::Vector{Matrix{Float64}} # Continuous dynamics control jacobian (n,m,N)

    dx::Vector{Vector{Float64}} # Continuous dynamics values (n,N)
    xm::Vector{Vector{Float64}} # State midpoints (n,N) should be (n,N-1)
    um::Vector{Vector{Float64}}  # Control midpoints (m,N) should be (n,N-1)

    ρ::Vector{Float64}
    dρ::Vector{Float64}

    function UnconstrainedVectorResults(X::Vector{Vector{Float64}},U::Vector{Vector{Float64}},
            K,b,d,X_,U_,S,s,L,Q,l,q,fdx,fdu,fdv,fcx,fcu,dx,xm,um,ρ,dρ)
        new(X,U,K,b,d,X_,U_,S,s,L,Q,l,q,fdx,fdu,fdv,fcx,fcu,dx,xm,um,ρ,dρ)
    end
end


"""
$(SIGNATURES)
Construct results from sizes
# Arguments
* n: number of states
* m: number of controls
* N: number of time steps
"""
function UnconstrainedVectorResults(n::Int,m::Int,N::Int,ctrl_int::Symbol=:zoh)
    X  = [zeros(n)   for i = 1:N]
    U  = [zeros(m)   for i = 1:N]

    K  = [zeros(m,n) for i = 1:N]
    b  = [zeros(m,m) for i = 1:N]
    d  = [zeros(m)   for i = 1:N]

    X_ = [zeros(n)   for i = 1:N]
    U_ = [zeros(m)   for i = 1:N]

    if ctrl_int == :foh
        S  = [zeros(n+m,n+m) for i = 1:N]
        s  = [zeros(n+m)   for i = 1:N]
        L = zeros(2*(n+m),2*(n+m))
        Q = zeros(n+m+m,n+m+m)
        l = zeros(2*(n+m))
        q = zeros(n+m+m)
    else
        S  = [zeros(n,n) for i = 1:N]
        s  = [zeros(n)   for i = 1:N]
        L = zeros(n+m,n+m)
        Q = zeros(n+m,n+m)
        l = zeros(n+m)
        q = zeros(n+m)
    end

    fdx = [zeros(n,n) for i = 1:N-1]
    fdu = [zeros(n,m) for i = 1:N-1]
    fdv = [zeros(n,m) for i = 1:N-1]
    fcx = [zeros(n,n) for i = 1:N]
    fcu = [zeros(n,m) for i = 1:N]

    dx = [zeros(n) for i = 1:N]
    xm = [zeros(n) for i = 1:N]
    um  = [zeros(m)   for i = 1:N]

    ρ = ones(1)
    dρ = ones(1)

    UnconstrainedVectorResults(X,U,K,b,d,X_,U_,S,s,L,Q,l,q,fdx,fdu,fdv,fcx,fcu,dx,xm,um,ρ,dρ)
end

function copy(r::UnconstrainedVectorResults)
    UnconstrainedVectorResults(copy(r.X),copy(r.U),copy(r.K),copy(r.b),copy(r.d),copy(r.X_),copy(r.U_),copy(r.S),copy(r.s),copy(r.L),copy(r.Q),copy(r.l),copy(r.q),copy(r.fdx),copy(r.fdu),copy(r.fdv),copy(r.fcx),copy(r.fcu),copy(r.dx),copy(r.xm),copy(r.um),copy(r.ρ),copy(r.dρ))
end

################################################################################
#                                                                              #
#                     CONSTRAINED RESULTS STRUCTURE                            #
#                                                                              #
################################################################################

struct ConstrainedVectorResults <: ConstrainedIterResults
    X::Vector{Vector{Float64}}  # States (n,N)
    U::Vector{Vector{Float64}}  # Controls (m,N)

    K::Vector{Matrix{Float64}}  # Feedback (state) gain (m,n,N)
    b::Vector{Matrix{Float64}}  # Feedback (control) gain (m,m,N)
    d::Vector{Vector{Float64}}  # Feedforward gain (m,N)

    X_::Vector{Vector{Float64}} # Predicted states (n,N)
    U_::Vector{Vector{Float64}} # Predicted controls (m,N)

    S::Vector{Matrix{Float64}}  # Cost-to-go hessian (n,n)
    s::Vector{Vector{Float64}}  # Cost-to-go gradient (n,1)

    L::Array{Float64} # Stage costs
    Q::Array{Float64} # Action-value cost-to-go
    l::Vector{Float64}
    q::Vector{Float64}

    fdx::Vector{Matrix{Float64}} # State jacobian (n,n,N)
    fdu::Vector{Matrix{Float64}} # Control (k) jacobian (n,m,N-1)
    fdv::Vector{Matrix{Float64}} # Control (k+1) jacobian (n,m,N-1)
    fcx::Vector{Matrix{Float64}} # Continous dynamics state jacobian (n,n,N)
    fcu::Vector{Matrix{Float64}} # Continuous dynamics control jacobian (n,m,N)

    dx::Vector{Vector{Float64}} # Continuous dynamics values (n,N)
    xm::Vector{Vector{Float64}} # State midpoints (n,N) should be (n,N-1)
    um::Vector{Vector{Float64}}  # Control midpoints (m,N)

    gs::Vector{Vector{Float64}} # Constraint values (pIs,N)
    gc::Vector{Vector{Float64}} # Constraint values (pIc,N)
    hs::Vector{Vector{Float64}} # Constraint values (pEs,N) (note: Nth constraint is pEsN)
    hc::Vector{Vector{Float64}} # Constraint values (pEc,N)

    gs_prev::Vector{Vector{Float64}} # Previous constraint values (pIs,N)
    gc_prev::Vector{Vector{Float64}} # Previous constraint values (pIc,N)
    hs_prev::Vector{Vector{Float64}} # Previous constraint values (pEs,N) (note: Nth constraint is pEsN)
    hc_prev::Vector{Vector{Float64}} # Previous constraint values (pEc,N)

    λs::Vector{Vector{Float64}} # state multipliers (pIs,N)
    λc::Vector{Vector{Float64}} # control multipliers (pIc,N)
    κs::Vector{Vector{Float64}} # state multipliers (pEs,N) (note: Nth multiplier is pEsN)
    κc::Vector{Vector{Float64}} # control multipliers (pEc,N)

    μs::Vector{Vector{Float64}}     # state Penalty terms (pIs,N)
    μc::Vector{Vector{Float64}}     # control Penalty terms (pIc,N)
    νs::Vector{Vector{Float64}}     # state Penalty terms (pEs,N) (note: Nth multiplier is pEsN)
    νc::Vector{Vector{Float64}}     # control Penalty terms (pEc,N)

    # Penalty matrices
    Iμs::Vector{Diagonal{Float64,Vector{Float64}}}
    Iμc::Vector{Diagonal{Float64,Vector{Float64}}}
    Iνs::Vector{Diagonal{Float64,Vector{Float64}}}
    Iνc::Vector{Diagonal{Float64,Vector{Float64}}}

    # Constraint Jacobians
    gsx::Vector{Matrix{Float64}}
    gcu::Vector{Matrix{Float64}}
    hsx::Vector{Matrix{Float64}}
    hcu::Vector{Matrix{Float64}}

    gs_active_set::Vector{Vector{Bool}} # active set of state inequality constraints
    gc_active_set::Vector{Vector{Bool}} # active set of control inequality constraints

    ρ::Array{Float64,1}
    dρ::Array{Float64,1}

    #########

    function ConstrainedVectorResults(X::Vector{Vector{Float64}},U::Vector{Vector{Float64}},
            K,b,d,X_,U_,S,s,L,Q,l,q,fdx,fdu,fdv,fcx,fcu,dx,xm,um,
            gs,gc,hs,hc,gs_prev,gc_prev,hs_prev,hc_prev,λs,λc,κs,κc,μs,μc,νs,νc,Iμs,Iμc,Iνs,Iνc,gsx,gcu,hsx,hcu,gs_active_set,gc_active_set,ρ,dρ)

        new(X,U,K,b,d,X_,U_,S,s,L,Q,l,q,fdx,fdu,fdv,fcx,fcu,dx,xm,um,gs,gc,hs,hc,gs_prev,gc_prev,hs_prev,hc_prev,λs,λc,κs,κc,μs,μc,νs,νc,Iμs,Iμc,Iνs,Iνc,gsx,gcu,hsx,hcu,gs_active_set,gc_active_set,ρ,dρ)
    end
end

isempty(res::SolverIterResults) = isempty(res.X) && isempty(res.U)

ConstrainedVectorResults() = ConstrainedVectorResults(0,0,0,0,0,0,0,0)

function ConstrainedVectorResults(n::Int,m::Int,N::Int,pIs::Int,pIc::Int,pEs::Int,pEsN::Int,pEc::Int,ctrl_int::Symbol=:zoh)
    X  = [zeros(n)   for k = 1:N]
    U  = [zeros(m)   for k = 1:N]

    K  = [zeros(m,n) for k = 1:N]
    b  = [zeros(m,m) for k = 1:N]
    d  = [zeros(m)   for k = 1:N]

    X_ = [zeros(n)   for k = 1:N]
    U_ = [zeros(m)   for k = 1:N]

    if ctrl_int == :foh
        S  = [zeros(n+m,n+m) for k = 1:N]
        s  = [zeros(n+m)   for k = 1:N]
        L = zeros(2*(n+m),2*(n+m))
        Q = zeros(n+m+m,n+m+m)
        l = zeros(2*(n+m))
        q = zeros(n+m+m)
    else
        S  = [zeros(n,n) for k = 1:N]
        s  = [zeros(n)   for k = 1:N]
        L = zeros(n+m,n+m)
        Q = zeros(n+m,n+m)
        l = zeros(n+m)
        q = zeros(n+m)
    end

    fdx = [zeros(n,n) for k = 1:N-1]
    fdu = [zeros(n,m) for k = 1:N-1]
    fdv = [zeros(n,m) for k = 1:N-1]
    fcx = [zeros(n,n) for k = 1:N]
    fcu = [zeros(n,m) for k = 1:N]
    dx = [zeros(n)   for k = 1:N]
    xm = [zeros(n)   for k = 1:N]
    um = [zeros(m)   for k = 1:N]

    gs = [zeros(pIs) for k = 1:N] # Constraint values (pIs,N)
    gc = [zeros(pIc) for k = 1:N] # Constraint values (pIc,N)
    hs = [k != N ? zeros(pEs) : zeros(pEsN) for k = 1:N] # Constraint values (pEs,N) (note: Nth constraint is pEsN)
    hc = [zeros(pEc) for k = 1:N] # Constraint values (pEc,N)

    gs_prev = [zeros(pIs) for k = 1:N] # Constraint values (pIs,N)
    gc_prev = [zeros(pIc) for k = 1:N] # Constraint values (pIc,N)
    hs_prev = [k != N ? zeros(pEs) : zeros(pEsN) for k = 1:N] # Constraint values (pEs,N) (note: Nth constraint is pEsN)
    hc_prev = [zeros(pEc) for k = 1:N] # Constraint values (pEc,N)

    λs = [zeros(pIs) for k = 1:N] # state multipliers (pIs,N)
    λc = [zeros(pIc) for k = 1:N] # control multipliers (pIc,N)
    κs = [k != N ? zeros(pEs) : zeros(pEsN) for k = 1:N] # state multipliers (pEs,N) (note: Nth multiplier is pEsN)
    κc = [zeros(pEc) for k = 1:N] # control multipliers (pEc,N)

    μs = [ones(pIs) for k = 1:N]    # state Penalty terms (pIs,N)
    μc = [ones(pIc) for k = 1:N]     # control Penalty terms (pIc,N)
    νs = [k != N ? ones(pEs) : ones(pEsN) for k = 1:N]     # state Penalty terms (pEs,N) (note: Nth multiplier is pEsN)
    νc = [ones(pEc) for k = 1:N]     # control Penalty terms (pEc,N)

    # Penalty matrices
    Iμs = [Diagonal(ones(pIs)) for k = 1:N]
    Iμc = [Diagonal(ones(pIc)) for k = 1:N]
    Iνs = [k != N ? Diagonal(ones(pEs)) : Diagonal(ones(pEsN)) for k = 1:N]
    Iνc = [Diagonal(ones(pEc)) for k = 1:N]

    # Constraint Jacobians
    gsx = [zeros(pIs,n) for k = 1:N]
    gcu = [zeros(pIc,m) for k = 1:N]
    hsx = [k != N ? zeros(pEs,n) : zeros(pEsN,n) for k = 1:N]
    hcu = [zeros(pEc,m) for k = 1:N]

    gs_active_set = [zeros(Bool,pIs) for k = 1:N] # active set of state inequality constraints
    gc_active_set = [zeros(Bool,pIc) for k = 1:N]# active set of control inequality constraints

    ρ = ones(1)
    dρ = ones(1)

    ConstrainedVectorResults(X,U,K,b,d,X_,U_,S,s,L,Q,l,q,fdx,fdu,fdv,fcx,fcu,dx,xm,um,
        gs,gc,hs,hc,gs_prev,gc_prev,hs_prev,hc_prev,λs,λc,κs,κc,μs,μc,νs,νc,Iμs,Iμc,Iνs,Iνc,gsx,gcu,hsx,hcu,gs_active_set,gc_active_set,ρ,dρ)
end


function copy(r::ConstrainedVectorResults)
    ConstrainedVectorResults(copy(r.X),copy(r.U),copy(r.K),copy(r.b),copy(r.d),copy(r.X_),copy(r.U_),copy(r.S),copy(r.s),copy(r.L),copy(r.Q),copy(r.l),copy(r.q),copy(r.fdx),copy(r.fdu),copy(r.fdv),copy(r.fcx),copy(r.fcu),copy(r.dx),copy(r.xm),copy(r.um),
    copy(r.gs),copy(r.gc),copy(r.hs),copy(r.hc),copy(r.gs_prev),copy(r.gc_prev),copy(r.hs_prev),copy(r.hc_prev),copy(r.λs),copy(r.λc),copy(r.κs),copy(r.κc),copy(r.μs),copy(r.μc),copy(r.νs),copy(r.νc),copy(r.Iμs),copy(r.Iμc),copy(r.Iνs),copy(r.Iνc),copy(r.gsx),copy(r.gcu),copy(r.hsx),copy(r.hcu),copy(r.gs_active_set),copy(r.gc_active_set),copy(r.ρ),copy(r.dρ))
end

##################
# STATIC RESULTS #
##################


"""
$(TYPEDEF)
Values computed for an unconstrained optimization problem
Time steps are always concatenated along the last dimension
"""
struct UnconstrainedStaticResults{N,M,NN,MM,NM} <: UnconstrainedIterResults
    X::Vector{MVector{N,Float64}}  # States (n,N)
    U::Vector{MVector{M,Float64}}  # Controls (m,N)

    K::Vector{MMatrix{M,N,Float64,NM}} # Feedback (state) gain (m,n,N)
    b::Vector{MMatrix{M,M,Float64,MM}}  # Feedback (control) gain (m,m,N)
    d::Vector{MVector{M,Float64}}  # Feedforward gain (m,N)

    X_::Vector{MVector{N,Float64}} # Predicted states (n,N)
    U_::Vector{MVector{M,Float64}} # Predicted controls (m,N)
    S::Vector{MMatrix{N,N,Float64,NN}}  # Cost-to-go hessian (n,n)
    s::Vector{MVector{N,Float64}}  # Cost-to-go gradient (n,1)

    fdx::Vector{MMatrix{N,N,Float64,NN}} # State jacobian (n,n,N)
    fdu::Vector{MMatrix{N,M,Float64,NM}} # Control (k) jacobian (n,m,N-1)
    fdv::Vector{MMatrix{N,M,Float64,NM}} # Control (k+1) jacobian (n,m,N-1)
    fcx::Vector{MMatrix{N,N,Float64,NN}} # Continous dynamics state jacobian (n,n,N)
    fcu::Vector{MMatrix{N,M,Float64,NM}} # Continuous dynamics control jacobian (n,m,N)

    dx::Vector{MVector{N,Float64}}
    xm::Vector{MVector{N,Float64}}
    um::Vector{MVector{M,Float64}}

    ρ::Vector{Float64}
    dρ::Vector{Float64}

    function UnconstrainedStaticResults(X::Vector{MVector{N,Float64}},U::Vector{MVector{M,Float64}},
            K::Vector{MMatrix{M,N,Float64,NM}},b::Vector{MMatrix{M,M,Float64,MM}},d,X_,U_,S,s,fdx::Vector{MMatrix{N,N,Float64,NN}},fdu,fdv,fcx,fcu,dx,xm,um,ρ,dρ) where {N,M,NN,MM,NM}
        new{N,M,NN,MM,NM}(X,U,K,b,d,X_,U_,S,s,fdx,fdu,fdv,fcx,fcu,dx,xm,um,ρ,dρ)
    end
end

function UnconstrainedStaticResults(n::Int,m::Int,N::Int)
    X  = [@MVector zeros(n)   for i = 1:N]
    U  = [@MVector zeros(m)   for i = 1:N]

    K  = [@MMatrix zeros(m,n) for i = 1:N]
    b  = [@MMatrix zeros(m,m) for i = 1:N]
    d  = [@MVector zeros(m)   for i = 1:N]

    X_ = [@MVector zeros(n)   for i = 1:N]
    U_ = [@MVector zeros(m)   for i = 1:N]
    S  = [@MMatrix zeros(n,n) for i = 1:N]
    s  = [@MVector zeros(n)   for i = 1:N]

    fdx = [@MMatrix zeros(n,n) for i = 1:N-1]
    fdu = [@MMatrix zeros(n,m) for i = 1:N-1]
    fdv = [@MMatrix zeros(n,m) for i = 1:N-1]
    fcx = [@MMatrix zeros(n,n) for i = 1:N]
    fcu = [@MMatrix zeros(n,m) for i = 1:N]

    dx = [@MVector zeros(n)   for i = 1:N]
    xm = [@MVector zeros(n)   for i = 1:N]
    um  = [@MVector zeros(m)   for i = 1:N]

    ρ = ones(1)
    dρ = ones(1)

    UnconstrainedStaticResults(X,U,K,b,d,X_,U_,S,s,fdx,fdu,fdv,fcx,fcu,dx,xm,um,ρ,dρ)
end

function copy(r::UnconstrainedStaticResults)
    UnconstrainedStaticResults(copy(r.X),copy(r.U),copy(r.K),copy(r.b),copy(r.d),copy(r.X_),copy(r.U_),copy(r.S),copy(r.s),copy(r.fdx),copy(r.fdu),copy(r.fdv),copy(r.fcx),copy(r.fcu),copy(r.dx),copy(r.xm),(copy.um),copy(r.ρ),copy(r.dρ))
end

"""
$(TYPEDEF)
Values computed for a constrained optimization problem
Time steps are always concatenated along the last dimension
"""
struct ConstrainedStaticResults{N,M,P,PN,NM,NN,MM,PP,PPN,NP,MP,NPN} <: ConstrainedIterResults
    X::Vector{MVector{N,Float64}}  # States (n,N)
    U::Vector{MVector{M,Float64}}  # Controls (m,N)

    K::Vector{MMatrix{M,N,Float64,NM}} # Feedback (state) gain (m,n,N)
    b::Vector{MMatrix{M,M,Float64,MM}}  # Feedback (control) gain (m,m,N)
    d::Vector{MVector{M,Float64}}  # Feedforward gain (m,N)

    X_::Vector{MVector{N,Float64}} # Predicted states (n,N)
    U_::Vector{MVector{M,Float64}} # Predicted controls (m,N)
    S::Vector{MMatrix{N,N,Float64,NN}}  # Cost-to-go hessian (n,n)
    s::Vector{MVector{N,Float64}}  # Cost-to-go gradient (n,1)

    fdx::Vector{MMatrix{N,N,Float64,NN}} # State jacobian (n,n,N)
    fdu::Vector{MMatrix{N,M,Float64,NM}} # Control (k) jacobian (n,m,N-1)
    fdv::Vector{MMatrix{N,M,Float64,NM}} # Control (k+1) jacobian (n,m,N-1)
    fcx::Vector{MMatrix{N,N,Float64,NN}} # Continous dynamics state jacobian (n,n,N)
    fcu::Vector{MMatrix{N,M,Float64,NM}} # Continuous dynamics control jacobian (n,m,N)

    dx::Vector{MVector{N,Float64}}   # Continuous dynamics values (n,N)
    xm::Vector{MVector{N,Float64}}   # State midpoints (n,N)
    um::Vector{MVector{M,Float64}}     # Controls midpoints (m,N)

    C::Vector{MVector{P,Float64}}      # Constraint values (p,N)
    C_prev::Vector{MVector{P,Float64}} # Previous constraint values (p,N)
    Iμ::Vector{MMatrix{P,P,Float64,PP}}# fcxtive constraint penalty matrix (p,p,N)
    λ::Vector{MVector{P,Float64}} # Lagrange multipliers (p,N)
    μ::Vector{MVector{P,Float64}}     # Penalty terms (p,N)

    CN::MVector{PN,Float64}       # Final constraint values (p_N,)
    CN_prev::MVector{PN,Float64}  # Previous final constraint values (p_N,)
    IμN::MMatrix{PN,PN,Float64,PPN}        # Final constraint penalty matrix (p_N,p_N)
    λN::MVector{PN,Float64}       # Final lagrange multipliers (p_N,)
    μN::MVector{PN,Float64}       # Final penalty terms (p_N,)

    Cx::Vector{MMatrix{P,N,Float64,NP}}
    Cu::Vector{MMatrix{P,M,Float64,MP}}
    Cx_N::MMatrix{PN,N,Float64,NPN}

    ρ::Array{Float64,1}
    dρ::Array{Float64,1}

    V_al_prev::Array{Float64,2} # Augmented Lagrangian Method update terms, see ALGENCAN notation
    V_al_current::Array{Float64,2} # Augmented Lagrangian Method update terms

    function ConstrainedStaticResults(X::Vector{MVector{N,Float64}},U::Vector{MVector{M,Float64}},
            K::Vector{MMatrix{M,N,Float64,NM}},b::Vector{MMatrix{M,M,Float64,MM}},d,X_,U_,S::Vector{MMatrix{N,N,Float64,NN}},s,fdx,fdu,fdv,fcx,fcu,dx,xm,um,
            C::Vector{MVector{P,Float64}},C_prev,Iμ::Vector{MMatrix{P,P,Float64,PP}},λ,μ,
            CN::MVector{PN,Float64},CN_prev,IμN::MMatrix{PN,PN,Float64,PPN},λN,μN,
            cx::Vector{MMatrix{P,N,Float64,NP}},cu::Vector{MMatrix{P,M,Float64,MP}},cxn::MMatrix{PN,N,Float64,NPN},ρ,dρ,V_al_prev,V_al_current) where {N,M,P,PN,NM,NN,MM,PP,PPN,NP,MP,NPN}
        # @show P
        # @show PN
        # @show typeof(cxn)
        new{N,M,P,PN,NM,NN,MM,PP,PPN,NP,MP,NPN}(X,U,K,b,d,X_,U_,S,s,fdx,fdu,fdv,fcx,fcu,dx,xm,um,C,C_prev,Iμ,λ,μ,CN,CN_prev,IμN,λN,μN,cx,cu,cxn,ρ,dρ,V_al_prev,V_al_current)
    end
end

function ConstrainedStaticResults(n::Int,m::Int,p::Int,N::Int,p_N::Int=n)
    X  = [@MVector zeros(n)   for i = 1:N]
    U  = [@MVector zeros(m)   for i = 1:N]

    K  = [@MMatrix zeros(m,n) for i = 1:N]
    b  = [@MMatrix zeros(m,m) for i = 1:N]
    d  = [@MVector zeros(m)   for i = 1:N]

    X_ = [@MVector zeros(n)   for i = 1:N]
    U_ = [@MVector zeros(m)   for i = 1:N]
    S  = [@MMatrix zeros(n,n) for i = 1:N]
    s  = [@MVector zeros(n)   for i = 1:N]

    fdx = [@MMatrix zeros(n,n) for i = 1:N-1]
    fdu= [@MMatrix zeros(n,m) for i = 1:N-1]
    fdv = [@MMatrix zeros(n,m) for i = 1:N-1]
    fcx = [@MMatrix zeros(n,n) for i = 1:N]
    fcu = [@MMatrix zeros(n,m) for i = 1:N]

    dx = [@MVector zeros(n)   for i = 1:N]
    xm = [@MVector zeros(n)   for i = 1:N]
    um = [@MVector zeros(m)   for i = 1:N]

    # Stage Constraints
    C      = [@MVector zeros(p)  for i = 1:N]
    C_prev = [@MVector zeros(p)  for i = 1:N]
    Iμ     = [@MMatrix zeros(p,p) for i = 1:N]
    λ = [@MVector zeros(p)  for i = 1:N]
    μ     = [@MVector ones(p)   for i = 1:N]

    # Terminal Constraints (make 2D so it works well with stage values)
    C_N      = @MVector zeros(p_N)
    C_N_prev = @MVector zeros(p_N)
    Iμ_N     = @MMatrix zeros(p_N,p_N)
    λ_N      = @MVector zeros(p_N)
    μ_N      = @MVector ones(p_N)

    cx  = [@MMatrix zeros(p,n)   for i = 1:N]
    cu  = [@MMatrix zeros(p,m)   for i = 1:N]
    cxn = @MMatrix zeros(p_N,n)

    ρ = ones(1)
    dρ = ones(1)

    V_al_prev = zeros(p,N) #TODO preallocate only (pI,N)
    V_al_current = zeros(p,N)

    ConstrainedStaticResults(X,U,K,b,d,X_,U_,S,s,fdx,fdu,fdv,fcx,fcu,dx,xm,um,
        C,C_prev,Iμ,λ,μ,
        C_N,C_N_prev,Iμ_N,λ_N,μ_N,cx,cu,cxn,ρ,dρ,V_al_prev,V_al_current)

end

function copy(r::ConstrainedStaticResults)
    ConstrainedStaticResults(copy(r.X),copy(r.U),copy(r.K),copy(r.b),copy(r.d),copy(r.X_),copy(r.U_),copy(r.S),copy(r.s),copy(r.fdx),copy(r.fdu),copy(r.fdv),copy(r.fcx),copy(r.fcu),copy(r.dx),copy(r.xm),copy(r.um),
        copy(r.C),copy(r.C_prev),copy(r.Iμ),copy(r.λ),copy(r.μ),copy(r.CN),copy(r.CN_prev),copy(r.IμN),copy(r.λN),copy(r.μN),
        copy(r.Cx),copy(r.Cu),copy(r.Cx_N),copy(r.ρ),copy(r.dρ),copy(r.V_al_prev),copy(r.V_al_current))
end


################################################################################
#                                                                              #
#                        DIRCOL VARIABLES STRUCTURE                            #
#                                                                              #
################################################################################

struct DircolVars{T}
    Z::Vector{T}
    X::SubArray{T}
    U::SubArray{T}
end

function DircolVars(Z::Vector,n::Int,m::Int,N::Int)
    z = reshape(Z,n+m,N)
    X = view(z,1:n,:)
    U = view(z,n+1:n+m,:)
    DircolVars(Z,X,U)
end

function DircolVars(n::Int,m::Int,N::Int)
    Z = zeros((n+m)N)
    z = reshape(Z,n+m,N)
    X = view(z,1:n,:)
    U = view(z,n+1:n+m,:)
    DircolVars(Z,X,U)
end

function DircolVars(X::Matrix,U::Matrix)
    Z = packZ(X,U)
    n,m,N = get_sizes(X,U)
    DircolVars(Z,n,m,N)
end

function DircolVars(res::SolverIterResults)
    DircolVars(to_array(res.X), to_array(res.U))
end

DiffFloat = Union{Float64,ForwardDiff.Dual}
struct DircolResults <: SolverIterResults
    vars::DircolVars
    # vars_::DircolVars
    Z::Vector{Float64}
    X::SubArray{Float64}
    U::SubArray{Float64}
    fVal::Matrix{Float64}
    X_::Union{Matrix{Float64},SubArray{Float64}}
    U_::Union{Matrix{Float64},SubArray{Float64}}
    fVal_::Matrix{Float64}
    A::Array{Float64,3}
    B::Array{Float64,3}
    weights::Vector{Float64}
    # c_colloc::Matrix{Float64}
    # ceq::Matrix{Float64}
    # c::Matrix{Float64}
    # DircolResults(Z,X,U,fVal,X_,U_,fVal_,A,B,weights) =
    #     new(Z,X,U,fVal,X_,U_,fVal_,A,B,weights)
end
#
# abstract type DircolMethod end
#
# type HermiteSimpson <: DircolMethod end

function DircolResults(solver::Solver,method::Symbol)
    DircolResults(get_sizes(solver)...,method)
end

function DircolResults(n::Int,m::Int,N::Int,method::Symbol)
    N,N_ = get_N(N,method)
    Z = zeros(N*(n+m))
    vars = DircolVars(Z,n,m,N)
    X,U = vars.X,vars.U
    fVal = zero(X)
    if method == :hermite_simpson
        X_ = zeros(n,N_)
        U_ = zeros(m,N_)
        fVal_ = zeros(n,N_)
        A = zeros(n,n,N_)
        B = zeros(n,m,N_)
    elseif method == :midpoint
        X_ = zeros(n,N) # midpoints plus terminal
        U_ = U
        fVal_ = zero(X_)
        N_ = size(X_,2)
        A = zeros(n,n,N_)
        B = zeros(n,m,N_)
    else
        X_ = X
        U_ = U
        fVal_ = fVal
        N_ = size(X_,2)
        A = zeros(n,n+m,N_) # These methods conveniently use the gradient of Z
        B = zeros(0,0,N_)
    end

    weights = get_weights(method,N_)
    DircolResults(vars,Z,X,U,fVal,X_,U_,fVal_,A,B,weights)
end

#############
# Utilities #
#############

"""
$(SIGNATURES)
    For infeasible solve, return a constrained results from a (special) unconstrained results along with AuLa constrained results
"""
function unconstrained_to_constrained_results(r::SolverIterResults,solver::Solver,λs::Vector=[],λc::Vector=[],κs::Vector=[],κc::Vector=[])::ConstrainedIterResults
    n,m,N = get_sizes(solver)
    m̄,mm = get_num_controls(solver)

    pIs, pIc, pEs, pEsN, pEc = get_num_constraints(solver)
    # if solver.opts.use_static
    #     results = ConstrainedStaticResults(n,m̄,p,N,p_N,solver.control_integration)
    # else
    results = ConstrainedVectorResults(n,m̄,N,pIs, pIc, pEs, pEsN, pEc,solver.control_integration)
    # end
    copyto!(results.X,r.X)
    copyto!(results.X_,r.X_)
    copyto!(results.dx,r.dx)
    copyto!(results.xm,r.xm)
    copyto!(results.fcx,r.fcx)
    copyto!(results.fdx,r.fdx)
    !isempty(λs) ? copyto!(results.λs,λs) : nothing
    !isempty(λc) ? copyto!(results.λc,λc) : nothing
    !isempty(κs) ? copyto!(results.κs,κs) : nothing

    for k = 1:N
        results.U[k] = r.U[k][1:m̄]
        results.U_[k] = r.U_[k][1:m̄]
        results.fcu[k][1:n,1:m] = r.fcu[k][1:n,1:m]
        !isempty(κc) ? results.κc[k] = κc[k][n+1:n+solver.opts.minimum_time+solver.obj.pEc] : nothing # retain multipliers from all but infeasible and minimum time equality
        k == N ? continue : nothing
        results.um[k][1:m̄] = r.um[k][1:m̄]
        results.fdu[k][1:n,1:m̄] = r.fdu[k][1:n,1:m̄]
        results.fdv[k][1:n,1:m̄] = r.fdv[k][1:n,1:m̄]
    end

    results
end

function init_results(solver::Solver,X::AbstractArray,U::AbstractArray; λs::Vector=[],λc::Vector=[],κs::Vector=[],κc::Vector=[])
    n,m,N = get_sizes(solver)

    if !isempty(X)
        solver.opts.infeasible = true
    else
        solver.opts.infeasible = false
    end

    # Generate initial trajectoy (tacking on infeasible and minimum time controls)
    X_init, U_init = get_initial_trajectory(solver, X, U)

    if solver.opts.constrained
        # Get sizes
        pIs, pIc, pEs,pEsN, pEc = get_num_constraints(solver)
        m̄,mm = get_num_controls(solver)

        # if solver.opts.use_static
        #     results = ConstrainedStaticResults(n,mm,p,N,n,solver.control_integration)
        # else
        results = ConstrainedVectorResults(n,mm,N,pIs,pIc,pEs,pEsN,pEc,solver.control_integration)
        # end

        # Set initial penalty term values
        results.μs .*= solver.opts.μ_initial # TODO change to assign, not multiply: μ_initial needs to be initialized as an array instead of float
        results.μc .*= solver.opts.μ_initial # TODO change to assign, not multiply: μ_initial needs to be initialized as an array instead of float
        results.νs .*= solver.opts.μ_initial # TODO change to assign, not multiply: μ_initial needs to be initialized as an array instead of float
        results.νc .*= solver.opts.μ_initial # TODO change to assign, not multiply: μ_initial needs to be initialized as an array instead of float
        # Special penalty initializations
        if solver.opts.minimum_time
            solver.opts.infeasible ? idx = n+1 : idx = 1
            for k = 1:solver.N
                results.νc[k][idx] = solver.opts.μ_initial_minimum_time_equality
                results.μc[k][m̄] = solver.opts.μ_initial_minimum_time_inequality
                results.μc[k][m̄+m̄] = solver.opts.μ_initial_minimum_time_inequality
            end
        end
        if solver.opts.infeasible
            nothing #TODO
        end

        # Initialize Lagrange multipliers (warm start)

        ~isempty(λs) ? results.λs .= deepcopy(λs) : nothing
        ~isempty(λc) ? results.λc .= deepcopy(λc) : nothing
        ~isempty(κs) ? results.κs .= deepcopy(κs) : nothing

        if ~isempty(κc)
            # remove infeasible control multipliers
            if length(κc[1]) != pEc #&& !solver.opts.infeasible
                for k = 1:N
                    results.κc[k] = κc[n+1:n+solver.opts.minimum_time+solver.obj.pEc]
                end
            else
                results.κc .= deepcopy(κc)
            end
        end

        # Set initial regularization
        results.ρ[1] = solver.opts.ρ_initial

    else
        # if solver.opts.use_static
        #     results = UnconstrainedStaticResults(n,m,N,solver.control_integration)
        # else
        results = UnconstrainedVectorResults(n,m,N,solver.control_integration)
        # end
    end
    copyto!(results.X, X_init)
    copyto!(results.U, U_init)
    return results
end

<<<<<<< HEAD
function copy_λ!(solver, results, λ)
    N = solver.N
    p_new = length(λ[1])
    p, = get_num_constraints(solver)
    if p_new == p  # all constraint λs passed in
        cid = trues(p)
    elseif p_new == solver.obj.p  # only "original" constraint λs passed
        cid = original_constraint_inds(solver)
    else
        err = ArgumentError("λ is not the correct dimension ($p_new). It must be either size $p or $(solver.obj.p)")
        throw(err)
    end
    for k = 1:N
        results.λ[k][cid] = λ[k]
    end
    results.λN .= λ[N+1]
end



=======
>>>>>>> 2a7798cd
"""
$(SIGNATURES)
    For infeasible solve, return an unconstrained results from a prior unconstrained or constrained results
        -removes infeasible controls and infeasible components in Jacobians
        -additionally, we need an unconstrained problem (temporarily) to project into the feasible space
"""
function remove_infeasible_controls_to_unconstrained_results(r::SolverIterResults,solver::Solver)::UnconstrainedIterResults
    n,m,N = get_sizes(solver)
    m̄,mm = get_num_controls(solver)

    # if solver.opts.use_static
    #     results = UnconstrainedStaticResults(n,m̄,N,solver.control_integration)
    # else
        results = UnconstrainedVectorResults(n,m̄,N,solver.control_integration)
    # end
    copyto!(results.X,r.X)
    copyto!(results.X_,r.X_)
    copyto!(results.dx,r.dx)
    copyto!(results.xm,r.xm)
    copyto!(results.fcx,r.fcx)
    copyto!(results.fdx,r.fdx)
    for k = 1:N
        results.U[k] = r.U[k][1:m̄]
        results.U_[k] = r.U_[k][1:m̄]
        results.fcu[k][1:n,1:m] = r.fcu[k][1:n,1:m]
        k == N ? continue : nothing
        results.um[k] = r.um[k][1:m̄]
        results.fdu[k][1:n,1:m̄] = r.fdu[k][1:n,1:m̄]
        results.fdv[k][1:n,1:m̄] = r.fdv[k][1:n,1:m̄]
    end
    results
end<|MERGE_RESOLUTION|>--- conflicted
+++ resolved
@@ -719,7 +719,6 @@
     return results
 end
 
-<<<<<<< HEAD
 function copy_λ!(solver, results, λ)
     N = solver.N
     p_new = length(λ[1])
@@ -740,8 +739,6 @@
 
 
 
-=======
->>>>>>> 2a7798cd
 """
 $(SIGNATURES)
     For infeasible solve, return an unconstrained results from a prior unconstrained or constrained results
