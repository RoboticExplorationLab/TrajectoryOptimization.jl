--- conflicted
+++ resolved
@@ -137,21 +137,11 @@
 Will return a flag indicating if the values are finite for all time steps.
 """
 function rollout!(res::SolverVectorResults,solver::Solver,alpha::Float64)
-<<<<<<< HEAD
-    infeasible = (solver.model.m != length(res.U[1]))
-    N = solver.N; m = solver.model.m; n = solver.model.n
-
-    m0 = m
-    if infeasible
-        m += n
-    end
-=======
     n,m,N = get_sizes(solver)
     m̄,mm = get_num_controls(solver)
     infeasible = m̄ != size(res.U[1],1)
     min_time = is_min_time(solver)
     dt = solver.dt
->>>>>>> 9bd9e7d3
 
     X = res.X; U = res.U; K = res.K; d = res.d; X_ = res.X_; U_ = res.U_
 
@@ -169,16 +159,8 @@
         delta = X_[k-1] - X[k-1]
 
         if solver.control_integration == :foh
-            dv .= K[k]*delta + b[k]*du + alpha*d[k]
-<<<<<<< HEAD
+            dv = K[k]*delta + b[k]*du + alpha*d[k]
             U_[k] = U[k] + dv
-            solver.fd(X_[k], X_[k-1], U_[k-1][1:m0], U_[k][1:m0])
-            du = dv
-        else
-            U_[k-1] = U[k-1] + K[k-1]*delta + alpha*d[k-1]
-            solver.fd(X_[k], X_[k-1], U_[k-1][1:m0])
-=======
-            U_[k] .= U[k] + dv
             min_time ? dt = U_[k][m̄]^2 : nothing
             solver.fd(X_[k], X_[k-1], U_[k-1][1:m], U_[k][1:m], dt)
             du = dv
@@ -186,7 +168,6 @@
             U_[k-1] = U[k-1] + K[k-1]*delta + alpha*d[k-1]
             min_time ? dt = U_[k-1][m̄]^2 : nothing
             solver.fd(X_[k], X_[k-1], U_[k-1][1:m], dt)
->>>>>>> 9bd9e7d3
         end
 
         if infeasible
@@ -201,13 +182,8 @@
 
     # Calculate state derivatives and midpoints
     if solver.control_integration == :foh
-<<<<<<< HEAD
-        calculate_derivatives!(res,solver,X_,U_)
-        calculate_midpoints!(res,solver,X_,U_)
-=======
         calculate_derivatives!(res, solver, X_, U_)
         calculate_midpoints!(res, solver, X_, U_)
->>>>>>> 9bd9e7d3
     end
 
     return true
