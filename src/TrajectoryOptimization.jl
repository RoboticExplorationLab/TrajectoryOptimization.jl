--- conflicted
+++ resolved
@@ -49,11 +49,8 @@
     DirectSolver,
     ProjectedNewtonSolver,
     ProjectedNewtonSolverOptions,
-<<<<<<< HEAD
     SequentialNewtonSolver,
-=======
     DIRTRELSolver,
->>>>>>> ef83f09a
     Discrete,
     Continuous,
     Constraint,
@@ -151,15 +148,6 @@
 include("dynamics.jl")
 include("logger.jl")
 
-<<<<<<< HEAD
-=======
-include("solvers/direct/direct_solvers.jl")
-include("solvers/direct/dircol.jl")
-include("solvers/direct/dircol_ipopt.jl")
-include("solvers/direct/moi.jl")
-include("solvers/direct/dirtrel.jl")
-
->>>>>>> ef83f09a
 
 write_ipopt_options()
 end