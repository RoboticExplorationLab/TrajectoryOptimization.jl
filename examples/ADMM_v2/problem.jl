include("models.jl")

"""
Return the 3D positions of the quads given the position of the load
Default Config:
    Distribute quads evenly around a circle centered around the load, each at a distance `d` from the load.
    The angle `α` specifies the angle between the rope and vertical (i.e. α=pi/2 puts the quads in plane with the load)
    The angle `ϕ` specifies how much the formation is rotated about Z
Doorway Config:
    Distribute quads evenly over an arc of `2α` degrees, centered at vertical, in the x-z plane
"""
function get_quad_locations(x_load::Vector, d::Real, α=π/4, num_lift=3;
        config=:default, r_cables=[zeros(3) for i = 1:num_lift], ϕ=0.0)
    if config == :default
        h = d*cos(α)
        r = d*sin(α)
        z = x_load[3] + h
        circle(θ) = [x_load[1] + r*cos(θ), x_load[2] + r*sin(θ)]
        θ = range(0,2π,length=num_lift+1) .+ ϕ
        x_lift = [zeros(3) for i = 1:num_lift]
        for i = 1:num_lift
            if num_lift == 2
                x_lift[i][1:2] = circle(θ[i] + pi/2)
            else
                x_lift[i][1:2] = circle(θ[i])
            end
            x_lift[i][3] = z
            x_lift[i] += r_cables[i]  # Shift by attachment location
        end
    elseif config == :doorway
        y = x_load[2]
        fan(θ) = [x_load[1] - d*sin(θ), y, x_load[3] + d*cos(θ)]
        θ = range(-α,α, length=num_lift)
        x_lift = [zeros(3) for i = 1:num_lift]
        for i = 1:num_lift
            x_lift[i][1:3] = fan(θ[i])
        end
    end
    return x_lift
end

function gen_prob(agent, quad_params, load_params; num_lift=3, N=51, quat=false, obs=true)

    # statically stable initial config
    q10 = [0.99115, 4.90375e-16, 0.132909, -9.56456e-17]
    u10 = [3.32131, 3.32225, 3.32319, 3.32225, 4.64966]
    q20 = [0.99115, -0.115103, -0.0664547, 1.32851e-17]
    u20 = [3.32272, 3.32144, 3.32178, 3.32307, 4.64966]
    q30 = [0.99115, 0.115103, -0.0664547, 1.92768e-16]
    u30 = [3.32272, 3.32307, 3.32178, 3.32144, 4.64966]
    uload = [4.64966, 4.64966, 4.64966]

    q_lift_static = [q10, q20, q30]
    ulift = [u10, u20, u30]

    # Params
    dt = 0.2
    # tf = 10.0  # sec
    goal_dist = 6.0  # m
    d = 1.55   # rope length (m)
    r_config = 1.2  # radius of initial configuration
    β = deg2rad(50)  # fan angle (radians)
    Nmid = convert(Int,floor(N/2))+1
    r_cylinder = 0.5
    ceiling = 2.1

    # Constants
    n_lift = 13
    m_lift = 5
    n_load = 6
    m_load = num_lift

    # Calculated Params
    n_batch = num_lift*n_lift + n_load
    m_batch = num_lift*m_lift + m_load
    α = asin(r_config/d)

    # Robot sizes
    lift_radius = 0.275
    load_radius = 0.2

    mass_load = load_params.m::Float64
    mass_lift = quad_params.m::Float64

    #~~~~~~~~~~~~~~~~~~~~~~~~~~~~~~ INITIAL CONDITIONS~~~~~~~~~~~~~~~~~~~~~~~~~~~~~~~~~~~~~#

    # Initial conditions
    r0_load = [0,0,0.25]
    rf_load = copy(r0_load)
    rf_load[1] += goal_dist
    xlift0, xload0 = get_states(r0_load, n_lift, n_load, num_lift, d, α)



    xliftf, xloadf = get_states(rf_load, n_lift, n_load, num_lift, d, α)

    for i = 1:num_lift
        xlift0[i][4:7] = q_lift_static[i]
    end
    # for i = 1:num_lift
    #     xliftf[i][4:7] = q_lift_static[i]
    # end


    #~~~~~~~~~~~~~~~~~~~~~~~~~~~~~~~~~~ MIDPOINT ~~~~~~~~~~~~~~~~~~~~~~~~~~~~~~~~~~~~~~~~~~#
    # midpoint desired configuration
    rm_load = [goal_dist/2, 0, r0_load[3]]
    # rm_load = r0_load
    rm_lift = get_quad_locations(rm_load, d, β, num_lift, config=:doorway)

    xliftmid = [zeros(n_lift) for i = 1:num_lift]
    for i = 1:num_lift
        xliftmid[i][1:3] = rm_lift[i]
        xliftmid[i][4] = 1.0
    end
    xliftmid[2][2] = 0.01
    xliftmid[3][2] = -0.01

    xloadm = zeros(n_load)
    xloadm[1:3] = rm_load

    #~~~~~~~~~~~~~~~~~~~~~~~~~~~~~~~~~~ INITIAL CONTROLS ~~~~~~~~~~~~~~~~~~~~~~~~~~~~~~~~~~~~~~~~~~#
    # Initial controls
<<<<<<< HEAD
    # ulift, uload = calc_static_forces(xlift0, xload0, quad_params.m, mass_load, num_lift)
=======
    ulift, uload = calc_static_forces(α, quad_params.m, mass_load, num_lift)
>>>>>>> c548f452

    # initial control mid
    uliftm, uloadm = calc_static_forces(α, quad_params.m, mass_load, num_lift)


    #~~~~~~~~~~~~~~~~~~~~~~~~~~~~~~~~~~ OBJECTIVE ~~~~~~~~~~~~~~~~~~~~~~~~~~~~~~~~~~~~~~~~~#
    q_lift, r_lift, qf_lift = quad_costs(n_lift, m_lift)
    q_load, r_load, qf_load = load_costs(n_load, m_load)

    # Midpoint objective
    q_lift_mid = copy(q_lift)
    q_load_mid = copy(q_load)
    q_lift_mid[1:3] .= 10
    q_load_mid[1:3] .= 10


    #~~~~~~~~~~~~~~~~~~~~~~~~~~~~~~ CONSTRAINTS ~~~~~~~~~~~~~~~~~~~~~~~~~~~~~~~~~~~~~~~~~~~#

    # Control limits
    u_min_lift = [0,0,0,0,-Inf]
    u_max_lift = ones(m_lift)*(mass_load + mass_lift)*9.81/4
    u_max_lift[end] = Inf

    x_min_lift = -Inf*ones(n_lift)
    x_min_lift[3] = 0
    x_max_lift = Inf*ones(n_lift)
    x_max_lift[3] = ceiling

    u_min_load = zeros(num_lift)
    u_max_load = ones(m_load)*Inf

    x_min_load = -Inf*ones(n_load)
    x_min_load[3] = 0
    x_max_load = Inf*ones(n_load)
    x_max_load[3] = ceiling


    # Obstacles
    _cyl = door_obstacles(r_cylinder, goal_dist/2)
    function cI_cylinder_lift(c,x,u)
        for i = 1:length(_cyl)
            c[i] = circle_constraint(x[1:3],_cyl[i][1],_cyl[i][2],_cyl[i][3] + 1.25*lift_radius)
        end
    end

    function cI_cylinder_load(c,x,u)
        for i = 1:length(_cyl)
            c[i] = circle_constraint(x[1:3],_cyl[i][1],_cyl[i][2],_cyl[i][3] + 1.25*load_radius)
        end
    end

    function distance_constraint(c,x,u=zeros(m_batch))
        xload = x[3*13 .+ (1:3)]
        c[1] = norm(x[1:3] - xload)^2 - d^2
        c[2] = norm(x[13 .+ (1:3)] - xload)^2 - d^2
        c[3] = norm(x[2*13 .+ (1:3)] - xload)^2 - d^2

        return nothing
    end

    function force_constraint(c,x,u)
        c[1] = u[5] - u[3*5 + 1]
        c[2] = u[10] - u[3*5 + 2]
        c[3] = u[15] - u[3*5 + 3]
        return nothing
    end

    function collision_constraint(c,x,u=zeros(m_batch))
        x1 = x[1:3]
        x2 = x[13 .+ (1:3)]
        x3 = x[2*13 .+ (1:3)]

        c[1] = circle_constraint(x1,x2[1],x2[2],3*lift_radius)
        c[2] = circle_constraint(x2,x3[1],x3[2],3*lift_radius)
        c[3] = circle_constraint(x3,x1[1],x1[2],3*lift_radius)

        return nothing
    end

    _cyl = door_obstacles(r_cylinder)

    function cI_cylinder(c,x,u)
        c_shift = 1
        n_slack = 3
        for p = 1:length(_cyl)
            n_shift = 0
            for i = 1:num_lift
                idx_pos = (n_shift .+ (1:13))[1:3]
                c[c_shift] = circle_constraint(x[idx_pos],_cyl[p][1],_cyl[p][2],_cyl[p][3] + 1.25*lift_radius)
                c_shift += 1
                n_shift += 13
            end
            c[c_shift] = circle_constraint(x[3*13 .+ (1:3)],_cyl[p][1],_cyl[p][2],_cyl[p][3] + 1.25*lift_radius)
            c_shift += 1
        end
    end



    if agent == :load

        # Objective
        Q_load = Diagonal(q_load)
        R_load = Diagonal(r_load)
        Qf_load = Diagonal(qf_load)

        obj_load = LQRObjective(Q_load,R_load,Qf_load,xloadf,N,uload)
        Q_mid_load = Diagonal(q_load_mid)
        cost_mid_load = LQRCost(Q_mid_load,R_load,xloadm,uloadm)
        if obs
            obj_load.cost[Nmid] = cost_mid_load
        end
        # Constraints
        obs_load = Constraint{Inequality}(cI_cylinder_load,n_load,m_load,length(_cyl),:obs_load)
        bnd_load = BoundConstraint(n_load,m_load, x_min=x_min_load, u_min=u_min_load)
        constraints_load = Constraints(N)
        for k = 2:N-1
            constraints_load[k] += bnd_load
            if obs
                constraints_load[k] += obs_load
            end
        end
        constraints_load[N] += goal_constraint(xloadf) + bnd_load
        if obs
            constraints_load[N] += obs_load
        end

        # Initial controls
        U0_load = [uload for k = 1:N-1]

        # Create problem
        prob_load = Problem(gen_load_model_initial(xload0,xlift0,load_params),
            obj_load,
            U0_load,
            integration=:midpoint,
            constraints=constraints_load,
            x0=xload0,
            xf=xloadf,
            N=N,
            dt=dt)

    elseif agent ∈ 1:num_lift

        # Objective
        Q_lift = Diagonal(q_lift)
        R_lift = Diagonal(r_lift)
        Qf_lift = Diagonal(qf_lift)
        obj_lift = [LQRObjective(Q_lift,R_lift,Qf_lift,xliftf[i],N,ulift[i]) for i = 1:num_lift]

        if obs
            Q_mid_lift = Diagonal(q_lift_mid)
            cost_mid_lift = [LQRCost(Q_mid_lift,R_lift,xliftmid[i],uliftm[i]) for i = 1:num_lift]
            for i = 1:num_lift
                obj_lift[i].cost[Nmid] = cost_mid_lift[i]
            end
        end


        # Constraints
        bnd_lift = BoundConstraint(n_lift,m_lift,u_min=u_min_lift,u_max=u_max_lift,x_min=x_min_lift,x_max=x_max_lift)
        obs_lift = Constraint{Inequality}(cI_cylinder_lift,n_lift,m_lift,length(_cyl),:obs_lift)

        constraints_lift = []
        for i = 1:num_lift
            con = Constraints(N)
            # con[1] += bnd1
            for k = 1:N
                con[k] += bnd_lift
                if obs
                    con[k] += obs_lift
                end
            end
            push!(constraints_lift,copy(con))
        end

        # Initial controls
        U0_lift = [[ulift[i] for k = 1:N-1] for i = 1:num_lift]

        # Create problem
        i = agent
        prob_lift = Problem(gen_lift_model_initial(xload0,xlift0[i],quad_params),
            obj_lift[i],
            U0_lift[i],
            integration=:midpoint,
            constraints=constraints_lift[i],
            x0=xlift0[i],
            xf=xliftf[i],
            N=N,
            dt=dt)

    elseif agent == :batch

        # Dynamics
        info = Dict{Symbol,Any}()
        if quat
            info[:quat] = [(4:7) .+ i for i in 0:n_lift:n_lift*num_lift-1]
        end
        batch_params = (lift=quad_params, load=load_params)
        model_batch = Model(batch_dynamics!, n_batch, m_batch, batch_params, info)

        # Initial and final conditions
        x0 = vcat(xlift0...,xload0)
        xf = vcat(xliftf...,xloadf)

        # objective costs
        Q = Diagonal([repeat(q_lift, num_lift); q_load])
        R = Diagonal([repeat(r_lift, num_lift); r_load])
        Qf = Diagonal([repeat(qf_lift, num_lift); qf_load])

        # Create objective
        u0 = vcat(ulift...,uload)
        obj = LQRObjective(Q,R,Qf,xf,N,u0)

        # Midpoint
        if obs
            xm = vcat(xliftmid...,xloadm)
            um = vcat(uliftm...,uloadm)
            Q_mid = Diagonal([repeat(q_lift_mid, num_lift); q_load_mid])
            cost_mid = LQRCost(Q_mid,R,xm,um)
            obj.cost[Nmid] = cost_mid
        end
        # Bound Constraints
        u_l = [repeat(u_min_lift, num_lift); u_min_load]
        u_u = [repeat(u_max_lift, num_lift); u_max_load]
        x_l = [repeat(x_min_lift, num_lift); x_min_load]
        x_u = [repeat(x_max_lift, num_lift); x_max_load]
        bnd = BoundConstraint(n_batch,m_batch,u_min=u_l,u_max=u_u, x_min=x_l, x_max=x_u)

        # Constraints
        cyl = Constraint{Inequality}(cI_cylinder,n_batch,m_batch,(num_lift+1)*length(_cyl),:cyl)
        dist_con = Constraint{Equality}(distance_constraint,n_batch,m_batch, num_lift, :distance)
        for_con = Constraint{Equality}(force_constraint,n_batch,m_batch, num_lift, :force)
        col_con = Constraint{Inequality}(collision_constraint,n_batch,m_batch, 3, :collision)
        goal = goal_constraint(xf)

        con = Constraints(N)
        for k = 1:N-1
            con[k] += dist_con + for_con + bnd + col_con
            if obs
                con[k] += cyl
            end
        end
        con[N] +=  goal + col_con  + dist_con
        if obs
            con[N] += cyl
        end

        # Create problem
        prob = Problem(model_batch, obj, constraints=con,
                dt=dt, N=N, xf=xf, x0=x0,
                integration=:midpoint)

        # Initial controls
        U0 = [u0 for k = 1:N-1]
        initial_controls!(prob, U0)

        prob
    end

end

function get_states(r_load, n_lift, n_load, num_lift, d=1.55, α=deg2rad(50))
    r_lift = get_quad_locations(r_load, d, α, num_lift)
    x_lift = [zeros(n_lift) for i = 1:num_lift]
    for i = 1:num_lift
        x_lift[i][1:3] = r_lift[i]
        x_lift[i][4] = 1.0
    end

    x_load = zeros(n_load)
    x_load[1:3] = r_load
    return x_lift, x_load
end

function quad_costs(n_lift, m_lift)
    q_diag = 1e-1*ones(n_lift)
    q_diag[1] = 1e-3
    q_diag[4:7] .*= 2.0

    # q_diag = 1000.0*ones(n_lift)
    # q_diag[4:7] .= 1.0e-4

    r_diag = 2.0e-3*ones(m_lift)
    r_diag[end] = 1

    qf_diag = 100*ones(n_lift)
    return q_diag, r_diag, qf_diag
end

function load_costs(n_load, m_load)
<<<<<<< HEAD
    q_diag = 0.5e-1*ones(n_load)
=======
    q_diag = 0*ones(n_load)
    q_diag[1] = 1e-3
>>>>>>> c548f452
    r_diag = 1*ones(m_load)
    qf_diag = 0.0*ones(n_load)

    # q_diag = 1000.0*ones(n_load)
    # r_diag = 1*ones(m_load)
    # qf_diag = 1000.0*ones(n_load)
    return q_diag, r_diag, qf_diag
end

function calc_static_forces(xlift::Vector{T}, xload, lift_mass, load_mass, num_lift) where T
    f1 = normalize(xlift[1][1:3] - xload[1:3])
    f2 = normalize(xlift[2][1:3] - xload[1:3])
    f3 = normalize(xlift[3][1:3] - xload[1:3])
    f_mag = hcat(f1, f2, f3)\[0;0;9.81*load_mass]
    ff = [f_mag[1]*f1, f_mag[2]*f2, f_mag[3]*f3]

    thrust = 9.81*(lift_mass + load_mass/num_lift)/4
    ulift = [[thrust; thrust; thrust; thrust; f_mag[i]] for i = 1:num_lift]
    ulift_r = [[0.;0.;0.;0.;f_mag[i]] for i = 1:num_lift]
    uload = f_mag


    return ulift, uload
end

function calc_static_forces(α::Float64, lift_mass, load_mass, num_lift)
    thrust = 9.81*(lift_mass + load_mass/num_lift)/4
    f_mag = load_mass*9.81/(num_lift*cos(α))
    ulift = [[thrust; thrust; thrust; thrust; f_mag] for i = 1:num_lift]
    uload = ones(num_lift)*f_mag
    return ulift, uload
end

function door_obstacles(r_cylinder=0.5, x_door=3.0)
    _cyl = NTuple{3,Float64}[]

    push!(_cyl,(x_door, 1.,r_cylinder))
    push!(_cyl,(x_door,-1.,r_cylinder))
    # push!(_cyl,(x_door-0.5, 1.,r_cylinder))
    # push!(_cyl,(x_door-0.5,-1.,r_cylinder))
    # push!(_cyl,(x_door+0.5, 1.,r_cylinder))
    # push!(_cyl,(x_door+0.5,-1.,r_cylinder))
    return _cyl
end<|MERGE_RESOLUTION|>--- conflicted
+++ resolved
@@ -105,7 +105,6 @@
     #~~~~~~~~~~~~~~~~~~~~~~~~~~~~~~~~~~ MIDPOINT ~~~~~~~~~~~~~~~~~~~~~~~~~~~~~~~~~~~~~~~~~~#
     # midpoint desired configuration
     rm_load = [goal_dist/2, 0, r0_load[3]]
-    # rm_load = r0_load
     rm_lift = get_quad_locations(rm_load, d, β, num_lift, config=:doorway)
 
     xliftmid = [zeros(n_lift) for i = 1:num_lift]
@@ -121,12 +120,9 @@
 
     #~~~~~~~~~~~~~~~~~~~~~~~~~~~~~~~~~~ INITIAL CONTROLS ~~~~~~~~~~~~~~~~~~~~~~~~~~~~~~~~~~~~~~~~~~#
     # Initial controls
-<<<<<<< HEAD
-    # ulift, uload = calc_static_forces(xlift0, xload0, quad_params.m, mass_load, num_lift)
-=======
-    ulift, uload = calc_static_forces(α, quad_params.m, mass_load, num_lift)
->>>>>>> c548f452
-
+    if num_lift != 3
+        ulift, uload = calc_static_forces(α, quad_params.m, mass_load, num_lift)
+    end
     # initial control mid
     uliftm, uloadm = calc_static_forces(α, quad_params.m, mass_load, num_lift)
 
@@ -403,7 +399,7 @@
 function quad_costs(n_lift, m_lift)
     q_diag = 1e-1*ones(n_lift)
     q_diag[1] = 1e-3
-    q_diag[4:7] .*= 2.0
+    q_diag[4:7] .*= 25.0
 
     # q_diag = 1000.0*ones(n_lift)
     # q_diag[4:7] .= 1.0e-4
@@ -416,12 +412,9 @@
 end
 
 function load_costs(n_load, m_load)
-<<<<<<< HEAD
     q_diag = 0.5e-1*ones(n_load)
-=======
-    q_diag = 0*ones(n_load)
-    q_diag[1] = 1e-3
->>>>>>> c548f452
+    # q_diag = 0*ones(n_load)
+    # q_diag[1] = 1e-3
     r_diag = 1*ones(m_load)
     qf_diag = 0.0*ones(n_load)
 
