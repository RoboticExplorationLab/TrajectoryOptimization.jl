--- conflicted
+++ resolved
@@ -279,7 +279,6 @@
 end
 
 function gen_self_collision_constraints(X_lift,agent,n,m,r_lift,n_slack=3)
-<<<<<<< HEAD
     num_lift = length(X_lift)
     N = length(X_lift[1])
     p_con = num_lift - 1
@@ -319,42 +318,6 @@
     end
 
     return self_col_con
-=======
-   num_lift = length(X_lift)
-   N = length(X_lift[1])
-   p_con = num_lift - 1
-   self_col_con = []
-   for k = 1:N
-       function col_con(c,x,u=zeros())
-           p_shift = 1
-           for i = 1:num_lift
-               if i != agent
-                   x_pos = x[1:n_slack]
-                   x_pos2 = X_lift[i][k][1:n_slack]
-                   # c[p_shift] = (r_lift + r_lift)^2 - norm(x_pos - x_pos2)^2
-                   c[p_shift] = circle_constraint(x_pos,x_pos2[1],x_pos2[2],2*r_lift)
-                   p_shift += 1
-               end
-           end
-       end
-       function ∇col_con(C,x,u=zeros())
-           p_shift = 1
-           for i = 1:num_lift
-               if i != agent
-                   x_pos = x[1:n_slack]
-                   x_pos2 = X_lift[i][k][1:n_slack]
-                   # dif = x_pos - x_pos2
-                   # C[p_shift,1:n_slack] = -2*dif
-                   C[p_shift,1] = -2*(x_pos[1] - x_pos2[1])
-                   C[p_shift,2] = -2*(x_pos[2] - x_pos2[2])
-                   p_shift += 1
-               end
-           end
-       end
-       push!(self_col_con,Constraint{Inequality}(col_con,∇col_con,n,m,p_con,:self_col))
-   end
-   return self_col_con
->>>>>>> d7a26420
 end
 
 
