<<<<<<< HEAD
function solve_admm(prob_lift, prob_load, n_slack, admm_type, opts, infeasible=false)
    adaptive = false
    if admm_type == :adaptive
        adaptive = true
        admm_type = :parallel
    end
    N = prob_load.N

    # Problem dimensions
    num_lift = length(prob_lift)
    n_lift = prob_lift[1].model.n
    m_lift = prob_lift[1].model.m
    n_load = prob_load.model.n
    m_load = prob_load.model.m

    # Calculate cable lengths based on initial configuration
    d = [norm(prob_lift[i].x0[1:n_slack] - prob_load.x0[1:n_slack]) for i = 1:num_lift]
# Solve each agent trajectory separately
    for i = 1:num_lift
        solve!(prob_lift[i],opts_al)
    end
    solve!(prob_load,opts_al)

    # return prob_lift, prob_load, 1, 1

    # Generate cable constraints
    X_lift = [deepcopy(prob_lift[i].X) for i = 1:num_lift]
    U_lift = [deepcopy(prob_lift[i].U) for i = 1:num_lift]

    X_load = deepcopy(prob_load.X)
    U_load = deepcopy(prob_load.U)

    cable_lift = [gen_lift_cable_constraints(X_load,
                    U_load,
                    i,
                    n_lift,
                    m_lift,
                    d[i],
                    n_slack) for i = 1:num_lift]

    cable_load = gen_load_cable_constraints(X_lift,U_lift,n_load,m_load,d,n_slack)

    r_lift = prob_lift[1].model.info[:radius]::Float64
    self_col = [gen_self_collision_constraints(X_lift,i,n_lift,m_lift,r_lift,n_slack) for i = 1:num_lift]
=======
>>>>>>> fe188aaa

function gen_lift_inequality_constraints(X_load, U_load, n, m)
    N = length(X_load)
    con_height = Constraint{Inequality}[]

    for k = 1:N
        function bnd(c,x,u=zeros())
            c[1] = X_load[k][3] - x[3]
        end
        function ∇bnd(C,x,u=zeros())
            C[1,3] = 1
        end
        ci = Constraint{Inequality}(bnd, n, m, 1, :height)
        push!(con_height, ci)
    end
    return con_height
end

function gen_load_inequality_constraints(X_lift, U_lift, n, m)
    N = length(X_lift[1])
    num_lift = length(X_lift)
    con_height = Constraint{Inequality}[]

    for k = 1:N
        function bnd(c,x,u=zeros())
            for i = 1:num_lift
                c[i] = x[3] - X_lift[i][k][3]
            end
        end
        function ∇bnd(C,x,u=zeros())
            for i = 1:num_lift
                C[i,3] = 1
            end
        end
<<<<<<< HEAD

        # Solve load
        TO.solve_aula!(prob_load_al,solver_load_al)

        # Update constraints
        X_load .= prob_load_al.X
        U_load .= prob_load_al.U

        # Update lift constraints prior to evaluating convergence
        for i = 1:num_lift TO.update_constraints!(prob_lift_al[i].obj.C,prob_lift_al[i].obj.constraints, prob_lift_al[i].X, prob_lift_al[i].U)
            TO.update_active_set!(prob_lift_al[i].obj)
            # collision = check_self_collision(prob_lift_al[i],opts.constraint_tolerance)
            #
            # if collision && adaptive
            #     admm_type = :sequential
            #     @info "-Sequential-"
            # elseif !collision && adaptive
            #     admm_type = :parallel
            #     @info "-Parallel-"
            # else
            #     nothing
            # end
        end

        max_c = max([max_violation(solver_lift_al[i]) for i = 1:num_lift]...,max_violation(solver_load_al))
        println(max_c)

        if max_c < opts.constraint_tolerance
            @info "ADMM problem solved"
            break
        end
=======
        ci = Constraint{Inequality}(bnd, n, m, num_lift, :height)
        push!(con_height, ci)
>>>>>>> fe188aaa
    end
    return con_height
end

<<<<<<< HEAD
function check_self_collision(prob,tol)
    for k = 2:prob.N-1
        if any(prob.obj.C[k][:self_col] .> tol)
            @info "Collision detected at time step: $k"
            return true
        end
    end
    return false
end
=======
>>>>>>> fe188aaa

function gen_lift_cable_constraints(X_load,U_load,agent,n,m,d,n_slack=3)
    N = length(X_load)
    con_cable_lift = []
    Is = Diagonal(I,n_slack)

    for k = 1:N
        function con(c,x,u=zeros())
            if k == 1
                c[1:n_slack] = u[(end-(n_slack-1)):end] + U_load[k][(agent-1)*n_slack .+ (1:n_slack)]
            else
                c[1] = norm(x[1:n_slack] - X_load[k][1:n_slack])^2 - d^2
                if k < N
                    c[1 .+ (1:n_slack)] = u[(end-(n_slack-1)):end] + U_load[k][(agent-1)*n_slack .+ (1:n_slack)]
                end
            end
        end

        function ∇con(C,x,u=zeros())
            x_pos = x[1:n_slack]
            x_load_pos = X_load[k][1:n_slack]
            dif = x_pos - x_load_pos
            if k == 1
                C[1:n_slack,(end-(n_slack-1)):end] = Is
            else
                C[1,1:n_slack] = 2*dif
                if k < N
                    C[1 .+ (1:n_slack),(end-(n_slack-1)):end] = Is
                end
            end
        end
        if k == 1
            p_con = n_slack
        else
            k < N ? p_con = 1+n_slack : p_con = 1
        end
        cc = Constraint{Equality}(con,∇con,n,m,p_con,:cable_lift)
        push!(con_cable_lift,cc)
    end

    return con_cable_lift
end

function gen_load_cable_constraints(X_lift,U_lift,n,m,d,n_slack=3)
    num_lift = length(X_lift)
    N = length(X_lift[1])
    con_cable_load = Constraint{Equality}[]

    Is = Diagonal(I,n_slack)

    for k = 1:N

        function con(c,x,u=zeros())
            if k == 1
                _shift = 0
                for i = 1:num_lift
                    c[_shift .+ (1:n_slack)] = U_lift[i][k][(end-(n_slack-1)):end] + u[(i-1)*n_slack .+ (1:n_slack)]
                    _shift += n_slack
                end
            else
                for i = 1:num_lift
                    c[i] = norm(X_lift[i][k][1:n_slack] - x[1:n_slack])^2 - d[i]^2
                end

                if k < N
                    _shift = num_lift
                    for i = 1:num_lift
                        c[_shift .+ (1:n_slack)] = U_lift[i][k][(end-(n_slack-1)):end] + u[(i-1)*n_slack .+ (1:n_slack)]
                        _shift += n_slack
                    end
                end
            end
        end

        function ∇con(C,x,u=zeros())
            if k == 1
                _shift = 0
                for i = 1:num_lift
                    u_idx = ((i-1)*n_slack .+ (1:n_slack))
                    C[_shift .+ (1:n_slack),n .+ u_idx] = Is
                    _shift += n_slack
                end
            else
                for i = 1:num_lift
                    x_pos = X_lift[i][k][1:n_slack]
                    x_load_pos = x[1:n_slack]
                    dif = x_pos - x_load_pos
                    C[i,1:n_slack] = -2*dif
                end

                if k < N
                    _shift = num_lift
                    for i = 1:num_lift
                        u_idx = ((i-1)*n_slack .+ (1:n_slack))
                        C[_shift .+ (1:n_slack),n .+ u_idx] = Is
                        _shift += n_slack
                    end
                end
            end
        end
        if k == 1
            p_con = num_lift*n_slack
        else
            k < N ? p_con = num_lift*(1 + n_slack) : p_con = num_lift
        end
        cc = Constraint{Equality}(con,∇con,n,m,p_con,:cable_load)
        push!(con_cable_load,cc)
    end

    return con_cable_load
end

function gen_self_collision_constraints(X_lift,agent,n,m,r_lift,n_slack=3)
    num_lift = length(X_lift)
    N = length(X_lift[1])
    p_con = num_lift - 1

    self_col_con = []

    for k = 1:N
        function col_con(c,x,u=zeros())
            p_shift = 1
            for i = 1:num_lift
                if i != agent
                    x_pos = x[1:n_slack]
                    x_pos2 = X_lift[i][k][1:n_slack]
                    # c[p_shift] = (r_lift + r_lift)^2 - norm(x_pos - x_pos2)^2
                    c[p_shift] = circle_constraint(x_pos,x_pos2[1],x_pos2[2],2*r_lift)
                    p_shift += 1
                end
            end
        end

        function ∇col_con(C,x,u=zeros())
            p_shift = 1
            for i = 1:num_lift
                if i != agent
                    x_pos = x[1:n_slack]
                    x_pos2 = X_lift[i][k][1:n_slack]
                    # dif = x_pos - x_pos2
                    # C[p_shift,1:n_slack] = -2*dif
                    C[p_shift,1] = -2*(x_pos[1] - x_pos2[1])
                    C[p_shift,2] = -2*(x_pos[2] - x_pos2[2])
                    p_shift += 1
                end
            end
        end

        push!(self_col_con,Constraint{Inequality}(col_con,∇col_con,n,m,p_con,:self_col))
    end

    return self_col_con
end

function update_lift_problem(prob, X_cache, U_cache, agent::Int, d::Float64, r_lift)
    n_lift = prob.model.n
    m_lift = prob.model.m
    n_slack = 3
    N = prob.N

    X_load = X_cache[1]
    U_load = U_cache[1]
    cable_lift = gen_lift_cable_constraints(X_load,
                    U_load,
                    agent,
                    n_lift,
                    m_lift,
                    d,
                    n_slack)


    X_lift = X_cache[2:4]
    U_lift = U_cache[2:4]
    self_col = gen_self_collision_constraints(X_lift, agent, n_lift, m_lift, r_lift, n_slack)
    con_height = gen_lift_inequality_constraints(X_load, U_load, n_lift, m_lift)

    # Add constraints to problems
    for k = 1:N
        prob.constraints[k] += cable_lift[k]
        (k != 1 && k != N) ? prob.constraints[k] += self_col[k] : nothing
        if k > 1
            prob.constraints[k] += con_height[k]
        end
    end
    # prob.obj[N].q[3] = -1
end

function update_load_problem(prob, X_lift, U_lift, d::Vector)
    n_load = prob.model.n
    m_load = prob.model.m
    n_slack = 3

    cable_load = gen_load_cable_constraints(X_lift, U_lift, n_load, m_load, d, n_slack)
    con_height = gen_load_inequality_constraints(X_lift, U_lift, n_load, m_load)

    for k = 1:prob.N
        prob.constraints[k] += cable_load[k]
        if k > 1
            prob.constraints[k] += con_height[k]
        end
    end
end

function output_traj(prob,idx=collect(1:6),filename=joinpath(pwd(),"examples/ADMM/traj_output.txt"))
    f = open(filename,"w")
    x0 = prob.x0
    for k = 1:prob.N
        x, y, z, vx, vy, vz = prob.X[k][idx]
        str = "$(x-x0[1]) $(y-x0[2]) $(z) $vx $vy $vz"
        if k != prob.N
            str *= " "
        end
        write(f,str)
    end

    close(f)
end<|MERGE_RESOLUTION|>--- conflicted
+++ resolved
@@ -1,10 +1,4 @@
-<<<<<<< HEAD
 function solve_admm(prob_lift, prob_load, n_slack, admm_type, opts, infeasible=false)
-    adaptive = false
-    if admm_type == :adaptive
-        adaptive = true
-        admm_type = :parallel
-    end
     N = prob_load.N
 
     # Problem dimensions
@@ -43,8 +37,86 @@
 
     r_lift = prob_lift[1].model.info[:radius]::Float64
     self_col = [gen_self_collision_constraints(X_lift,i,n_lift,m_lift,r_lift,n_slack) for i = 1:num_lift]
-=======
->>>>>>> fe188aaa
+
+    # Add system constraints to problems
+    for i = 1:num_lift
+        for k = 1:N
+            prob_lift[i].constraints[k] += cable_lift[i][k]
+            (k != 1 && k != N) ? prob_lift[i].constraints[k] += self_col[i][k] : nothing
+        end
+    end
+
+    for k = 1:N
+        prob_load.constraints[k] += cable_load[k]
+    end
+
+    # Create augmented Lagrangian problems, solvers
+    solver_lift_al = []
+    prob_lift_al = []
+    for i = 1:num_lift
+        # if infeasible
+        #     prob_lift[i] = infeasible_problem(prob_lift[i],1.0)
+        # end
+
+        solver = TO.AbstractSolver(prob_lift[i],opts)
+        prob = AugmentedLagrangianProblem(prob_lift[i],solver)
+
+
+
+        push!(solver_lift_al,solver)
+        push!(prob_lift_al,prob)
+    end
+
+    # if infeasible
+    #     prob_load = infeasible_problem(prob_load,1.0)
+    # end
+    solver_load_al = TO.AbstractSolver(prob_load,opts)
+    prob_load_al = AugmentedLagrangianProblem(prob_load,solver_load_al)
+
+    for ii = 1:opts.iterations
+        # Solve lift agents
+        for i = 1:num_lift
+            TO.solve_aula!(prob_lift_al[i],solver_lift_al[i])
+
+            # Update constraints (sequentially)
+            if admm_type == :sequential
+                X_lift[i] .= prob_lift_al[i].X
+                U_lift[i] .= prob_lift_al[i].U
+            end
+        end
+
+        # Update constraints (parallel)
+        if admm_type == :parallel
+            for i = 1:num_lift
+                X_lift[i] .= prob_lift_al[i].X
+                U_lift[i] .= prob_lift_al[i].U
+            end
+        end
+
+        # Solve load
+        TO.solve_aula!(prob_load_al,solver_load_al)
+
+        # Update constraints
+        X_load .= prob_load_al.X
+        U_load .= prob_load_al.U
+
+        # Update lift constraints prior to evaluating convergence
+        for i = 1:num_lift
+            TO.update_constraints!(prob_lift_al[i].obj.C,prob_lift_al[i].obj.constraints, prob_lift_al[i].X, prob_lift_al[i].U)
+            TO.update_active_set!(prob_lift_al[i].obj)
+        end
+
+        max_c = max([max_violation(solver_lift_al[i]) for i = 1:num_lift]...,max_violation(solver_load_al))
+        println(max_c)
+
+        if max_c < opts.constraint_tolerance
+            @info "ADMM problem solved"
+            break
+        end
+    end
+
+    return prob_lift_al, prob_load_al, solver_lift_al, solver_load_al
+end
 
 function gen_lift_inequality_constraints(X_load, U_load, n, m)
     N = length(X_load)
@@ -79,47 +151,12 @@
                 C[i,3] = 1
             end
         end
-<<<<<<< HEAD
-
-        # Solve load
-        TO.solve_aula!(prob_load_al,solver_load_al)
-
-        # Update constraints
-        X_load .= prob_load_al.X
-        U_load .= prob_load_al.U
-
-        # Update lift constraints prior to evaluating convergence
-        for i = 1:num_lift TO.update_constraints!(prob_lift_al[i].obj.C,prob_lift_al[i].obj.constraints, prob_lift_al[i].X, prob_lift_al[i].U)
-            TO.update_active_set!(prob_lift_al[i].obj)
-            # collision = check_self_collision(prob_lift_al[i],opts.constraint_tolerance)
-            #
-            # if collision && adaptive
-            #     admm_type = :sequential
-            #     @info "-Sequential-"
-            # elseif !collision && adaptive
-            #     admm_type = :parallel
-            #     @info "-Parallel-"
-            # else
-            #     nothing
-            # end
-        end
-
-        max_c = max([max_violation(solver_lift_al[i]) for i = 1:num_lift]...,max_violation(solver_load_al))
-        println(max_c)
-
-        if max_c < opts.constraint_tolerance
-            @info "ADMM problem solved"
-            break
-        end
-=======
         ci = Constraint{Inequality}(bnd, n, m, num_lift, :height)
         push!(con_height, ci)
->>>>>>> fe188aaa
     end
     return con_height
 end
 
-<<<<<<< HEAD
 function check_self_collision(prob,tol)
     for k = 2:prob.N-1
         if any(prob.obj.C[k][:self_col] .> tol)
@@ -129,8 +166,6 @@
     end
     return false
 end
-=======
->>>>>>> fe188aaa
 
 function gen_lift_cable_constraints(X_load,U_load,agent,n,m,d,n_slack=3)
     N = length(X_load)
