--- conflicted
+++ resolved
@@ -212,7 +212,6 @@
 
 
 # Test solve
-<<<<<<< HEAD
 # for i = 1:10
 #     sol,solver = solve(prob, opts)
 #     if solver.stats[:info] == :Solve_Succeeded
@@ -224,18 +223,4 @@
 # end
 # opts = DIRCOLSolverOptions{Float64}()
 # solve(prob, opts)
-# TO.solve_moi(prob, opts)
-=======
-for i = 1:10
-    sol,solver = solve(prob, opts)
-    if solver.stats[:info] == :Solve_Succeeded
-        break
-    end
-    if i == 10
-        # error("The problem should have solved successfully")
-    end
-end
-opts = DIRCOLSolverOptions{Float64}()
-solve(prob, opts)
-TO.solve_moi(prob, opts)
->>>>>>> 2d3f4871
+# TO.solve_moi(prob, opts)